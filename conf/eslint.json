--- conflicted
+++ resolved
@@ -24,13 +24,10 @@
         "no-plusplus": 0,
         "no-delete-var": 1,
         "no-return-assign": 1,
-<<<<<<< HEAD
         "no-new-array": 1,
         "no-new-object": 1,
-=======
         "no-label-var": 1,
         "no-ternary": 0,
->>>>>>> 1b34a884
 
         "smarter-eqeqeq": 0,
         "brace-style": 0,
